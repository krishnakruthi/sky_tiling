--- conflicted
+++ resolved
@@ -224,11 +224,7 @@
 		tile_index_sorted = tile_index[index]
 		ra_sorted = RA_tile[index]
 		dec_sorted = Dec_tile[index]
-<<<<<<< HEAD
-
-=======
   
->>>>>>> 05886ec0
 		include = np.cumsum(allTiles_probs_sorted) < CI
 		include[np.sum(include)] = True
 		ra_CI_ranked = ra_sorted[include]
